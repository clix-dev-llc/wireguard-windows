--- conflicted
+++ resolved
@@ -22,11 +22,7 @@
 	Column             int
 	ColumnSpan         int
 	ContextMenuActions []*walk.Action
-<<<<<<< HEAD
 	DataBinder         DataBinder
-	Layout             Layout
-=======
->>>>>>> 873adec1
 	Children           []Widget
 	HandleWidth        int
 	Orientation        Orientation
@@ -60,11 +56,6 @@
 	return s.Name, s.Disabled, s.Hidden, &s.Font, s.MinSize, s.MaxSize, s.StretchFactor, s.Row, s.RowSpan, s.Column, s.ColumnSpan, s.ContextMenuActions
 }
 
-<<<<<<< HEAD
 func (s Splitter) ContainerInfo() (DataBinder, Layout, []Widget) {
-	return s.DataBinder, s.Layout, s.Children
-=======
-func (s Splitter) ContainerInfo() (Layout, []Widget) {
-	return nil, s.Children
->>>>>>> 873adec1
+	return s.DataBinder, nil, s.Children
 }